--- conflicted
+++ resolved
@@ -31,10 +31,7 @@
   setup,
   setupAliceAndBob,
   smallVideoConstraints,
-<<<<<<< HEAD
-=======
   tracksPublished,
->>>>>>> 887d5d08
   tracksSubscribed,
   tracksUnpublished,
   trackSwitchedOff,
